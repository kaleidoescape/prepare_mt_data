import json
import logging
import math
import os
import random
import re
import shutil
import subprocess
from functools import partial
from multiprocessing import cpu_count
from typing import *

import fasttext_langid
import retagger
from edinmt.utils import get_file_length
from parallely import pll_single, pll_multi

ROOT_DIR = os.path.dirname(os.path.realpath(__file__))
CPU_COUNT = max(1, math.floor(cpu_count() / 2) - 1)

logger = logging.getLogger('clean')
logger.setLevel(logging.INFO)

def make_tsv(src_fp, tgt_fp, tsv):
    cmd = f"paste {src_fp} {tgt_fp} > {tsv}"
    logger.info('RUNNING: ' + cmd)
    subprocess.call(cmd, shell=True)
    return tsv

def unmake_tsv(tsv, src_fp, tgt_fp):
    cmd = f"cat {tsv} | cut -f1 > {src_fp}"
    logger.info('RUNNING: ' + cmd)
    subprocess.call(cmd, shell=True)
    cmd = f"cat {tsv} | cut -f2 > {tgt_fp}"
    logger.info('RUNNING: ' + cmd)
    subprocess.call(cmd, shell=True)
    return src_fp, tgt_fp

def _charfix(infp, outfp):
    cmd = f'cat {infp} | sed -e "s/\r//g" > {outfp}'
    logger.info('RUNNING: ' + cmd)
    subprocess.call(cmd, shell=True)
    return outfp

def charfix(src: str, tgt: str, output_dir: str, src_lang: str, tgt_lang: str, **kwargs) -> dict:
    src_outfp = os.path.join(output_dir, os.path.basename(src) + '.charfix')
    tgt_outfp = os.path.join(output_dir, os.path.basename(tgt) + '.charfix')

    #avoid overwriting/redoing work
    if os.path.exists(src_outfp) and os.path.exists(tgt_outfp):
        logger.info(f"Skipping; files already exist: {src_outfp} {tgt_outfp}")
        return {'src': src_outfp, 'tgt': tgt_outfp}

    src_outfp = _charfix(src, src_outfp)
    tgt_outfp = _charfix(tgt, tgt_outfp)
    return {'src': src_outfp, 'tgt': tgt_outfp}

def _bifix(tsv, output_dir, src_lang, tgt_lang):
    output = os.path.join(output_dir, os.path.basename(tsv) +".bifixed")
    cmd = f"python {ROOT_DIR}/bifixclean/bifixer.py --scol 1 --tcol 2"\
            f" {tsv} {output} {src_lang} {tgt_lang} && exit"
    logger.info('RUNNING: ' + cmd)
    subprocess.call(cmd, shell=True)
    return output

def bifix(src: str, tgt: str, output_dir: str, src_lang: str, tgt_lang: str, **kwargs) -> dict:
    src_outfp = os.path.join(output_dir, os.path.basename(src)) + '.bifixed'
    tgt_outfp = os.path.join(output_dir, os.path.basename(tgt)) + '.bifixed'

    #avoid overwriting/redoing work
    if os.path.exists(src_outfp) and os.path.exists(tgt_outfp):
        logger.info(f"Skipping; files already exist: {src_outfp} {tgt_outfp}")
        return {'src': src_outfp, 'tgt': tgt_outfp}

    #setup
    os.makedirs(output_dir, exist_ok=True)
    tsv = os.path.join(output_dir, os.path.basename(src)) + '.tsv'
    make_tsv(src, tgt, tsv)

    #parallel process bifixer, because it's not parallelized
    part = partial(
        _bifix, 
        output_dir=output_dir, 
        src_lang=src_lang, 
        tgt_lang=tgt_lang, 
    )
    bif_tsv = pll_single(
        tsv, 
        part, 
        n_jobs=CPU_COUNT,
        outdir=output_dir, 
        output_name=os.path.basename(tsv) + '.bifixed'
    ) 
    unmake_tsv(bif_tsv, src_outfp, tgt_outfp)

    #cleanup
    os.remove(tsv)
    os.remove(bif_tsv)

    return {'src': src_outfp, 'tgt': tgt_outfp}

def biclean(
        src: str, tgt: str, output_dir: str, 
        src_lang: str, tgt_lang: str, 
        **kwargs
    ) -> dict:
    src_outfp = os.path.join(output_dir, os.path.basename(src)) + '.bicleaned'
    tgt_outfp = os.path.join(output_dir, os.path.basename(tgt)) + '.bicleaned'

    #avoid overwriting/redoing work
    if os.path.exists(src_outfp) and os.path.exists(tgt_outfp):
        logger.info(f"Skipping; files already exist: {src_outfp} {tgt_outfp}")
        return {'src': src_outfp, 'tgt': tgt_outfp}

    #setup
    os.makedirs(output_dir, exist_ok=True)
    tsv = os.path.join(output_dir, os.path.basename(src)) + '.tsv'
    make_tsv(src, tgt, tsv)
    os.makedirs(output_dir, exist_ok=True)
    output = os.path.join(output_dir, f"{os.path.basename(tsv)}.bicleaned")
    annotated = os.path.join(output_dir, f'{os.path.basename(tsv)}.annotated')

    #NOTE: bicleaner already uses multiprocessing on a single tsv file 
    cmd = f"python {ROOT_DIR}/bifixclean/bicleaner_hardrules.py"\
          f" {tsv} {annotated} -s {src_lang} -t {tgt_lang}"\
          f" --scol 1 --tcol 2 --annotated_output"
    logger.info('RUNNING: ' + cmd)
    subprocess.call(cmd, shell=True)
    
    #extract the desired pairs
    cmd = f'cat {annotated}  | grep "keep$" | cut -f1,2 > {output}'
    logger.info('RUNNING: ' + cmd)
    subprocess.call(cmd, shell=True)

    unmake_tsv(output, src_outfp, tgt_outfp)

    #cleanup
    os.remove(tsv)
    os.remove(annotated)
    
    return {'src': src_outfp, 'tgt': tgt_outfp}

def langcheck(
        src: str, tgt: str, output_dir: str, 
        src_lang: str, tgt_lang: str, 
        aliases=None, 
        **kwargs
    ) -> dict:
    src_outfp = os.path.join(output_dir, os.path.basename(src)) + '.langfilter'
    tgt_outfp = os.path.join(output_dir, os.path.basename(tgt)) + '.langfilter'
    aux_outfp = os.path.join(output_dir, os.path.basename(src)) + '.langids'

    #avoid overwriting/redoing work
    if os.path.exists(src_outfp) and os.path.exists(tgt_outfp) and os.path.exists(aux_outfp):
        logger.info(f"Skipping; files already exist: {src_outfp} {tgt_outfp} {aux_outfp}")
        return {'src': src_outfp, 'tgt': tgt_outfp, 'langids': aux_outfp}

    #allow langcheck to also look for other aliases for this lang
    accepted_langs = [[src_lang], [tgt_lang]]
    if aliases:
        for i, lang in enumerate([src_lang, tgt_lang]):
            if lang in aliases:
                accepted_langs[i].extend(aliases[lang])

    #parallel process fasttext_langid, because it's not parallelized
    part = partial(
        fasttext_langid.main, 
        outdir=output_dir, 
        accepted_langs=accepted_langs
    )
    lng_src_fp, lng_tgt_fp, pred_fp = pll_multi(
        [src, tgt], 
        part, 
        n_jobs=CPU_COUNT, 
        outdir=output_dir, 
        output_name=os.path.basename(src) + '.langfilter'
    ) 
    shutil.move(lng_src_fp, src_outfp)
    shutil.move(lng_tgt_fp, tgt_outfp)
    shutil.move(pred_fp, aux_outfp)

    return {'src': src_outfp, 'tgt': tgt_outfp, 'langids': aux_outfp}

def _tagprotect(
        input_fps: list, #[src, tgt] 
        output_dir: str, 
        templates: list, 
        regex, 
        max_id=11, 
        dropout=0.1
    ) -> dict:
    r"""Replace URLs, emails, xml tags, etc. with tokens from templates."""
    length = get_file_length(input_fps[0])

    output_fps = [os.path.join(output_dir, os.path.basename(fp) + '.tagprotect')
              for fp in input_fps]
    repls_fp = os.path.join(output_dir, os.path.basename(input_fps[0])) + '.tagprotect.repls'

    input_fhs = [open(fp, 'r', encoding='utf-8') for fp in input_fps]
    output_fhs = [open(fp, 'w', encoding='utf-8') for fp in output_fps]

    with open(repls_fp, 'w', encoding='utf-8') as repls_fh:
        for i in range(length):
            lines = [fh.readline().strip() for fh in input_fhs]
            repls = []
            #search in the src side; assume the tgt side has it
            #(if it doesn't, we'll just end up skipping the replacement)
            matches = re.findall(regex, lines[0])
            for i, match in enumerate(matches):
                if len(matches) == 1:
                    c = random.randrange(0, max_id)
                elif i > max_id:
                    c = '' #if maxed use a bare repl e.g. [TAG] by itself
                else:
                    c = i
                for j, extraction in enumerate(match):
                    if extraction and random.uniform(0,1) > dropout:
                        repl = templates[j].format(c)
                        lines = [line.replace(extraction, repl, 1) for line in lines]
                        repls.append([repl, extraction])

            repls_json = json.dumps(repls, ensure_ascii=False)
            repls_fh.write(repls_json + '\n')

            [output_fhs[i].write(line + '\n') for i, line in enumerate(lines)]
    
    [fh.close() for fh in input_fhs]
    [fh.close() for fh in output_fhs]

    output_fps.append(repls_fp) #return a single list for use with pll_multi
    return output_fps


def tagprotect(
        src: str, tgt: str, output_dir: str, 
        src_lang: str, tgt_lang: str, 
        max_id=11, dropout=0.1, **kwargs
    ) -> dict:
    r"""Replace URLs, emails, xml tags, etc. with tokens from templates."""
    src_name = os.path.basename(src)
    tgt_name = os.path.basename(tgt)
    src_outfp = os.path.join(output_dir, src_name) + '.tagprotect'
    tgt_outfp = os.path.join(output_dir, tgt_name) + '.tagprotect'
    aux_outfp = os.path.join(output_dir, src_name) + '.tagprotect_repls'

    #avoid overwriting/redoing work
    if (
        os.path.exists(src_outfp) and 
        os.path.exists(tgt_outfp) and 
        os.path.exists(aux_outfp) 
    ):
        logger.info(f"Skipping; files already exist: {src_outfp} {tgt_outfp} {aux_outfp}")
        return {'src': src_outfp, 'tgt': tgt_outfp, 'repls': aux_outfp}

    #parallel process the two files using _tagprotect
    part = partial(
        _tagprotect,
        output_dir=output_dir,
        templates=retagger.TEMPL, 
        regex=retagger.REGEX,
        max_id=max_id, 
        dropout=dropout,
    )
    src_fp, tgt_fp, repls_fp = pll_multi(
        [src, tgt], 
        part, 
        n_jobs=CPU_COUNT, 
        outdir=output_dir, 
        output_name=src_name + '.tagprotect'
    )

    #rename files so they have predictable/consistent naming
    shutil.move(src_fp, src_outfp)
    shutil.move(tgt_fp, tgt_outfp)
    shutil.move(repls_fp, aux_outfp)

    return {'src': src_outfp, 'tgt': tgt_outfp, 'repls': aux_outfp}

def dedup(
        src: str, tgt: str, output_dir: str, 
        src_lang: str, tgt_lang: str, 
        **kwargs
    ) -> dict:
    src_outfp = os.path.join(output_dir, os.path.basename(src)) + '.dedup'
    tgt_outfp = os.path.join(output_dir, os.path.basename(tgt)) + '.dedup'

    #avoid overwriting/redoing work
    if os.path.exists(src_outfp) and os.path.exists(tgt_outfp):
        logger.info(f"Skipping; files already exist: {src_outfp} {tgt_outfp}")
        return {'src': src_outfp, 'tgt': tgt_outfp}

    os.makedirs(output_dir, exist_ok=True)
    tsv = os.path.join(output_dir, os.path.basename(src)) + '.tsv'
    make_tsv(src, tgt, tsv)

    out_tsv = os.path.join(output_dir, os.path.basename(src)) + '.tsv.dedup'
    cmd = f"sort -u {tsv} -o {out_tsv}"
    logger.info('RUNNING: ' + cmd)
    subprocess.call(cmd, shell=True)

    unmake_tsv(out_tsv, src_outfp, tgt_outfp)

    #cleanup
    os.remove(tsv)
    os.remove(out_tsv)

<<<<<<< HEAD
=======
    return {
        'src': src_outfp, 'tgt': tgt_outfp, 
        'src_repls': src_aux_outfp, 'tgt_repls': tgt_aux_outfp
    }

def dedup(
        src: str, tgt: str, output_dir: str, 
        src_lang: str, tgt_lang: str, 
        **kwargs
    ) -> dict:
    src_outfp = os.path.join(output_dir, os.path.basename(src)) + '.dedup'
    tgt_outfp = os.path.join(output_dir, os.path.basename(tgt)) + '.dedup'

    #avoid overwriting/redoing work
    if os.path.exists(src_outfp) and os.path.exists(tgt_outfp):
        logger.info(f"Skipping; files already exist: {src_outfp} {tgt_outfp}")
        return {'src': src_outfp, 'tgt': tgt_outfp}

    os.makedirs(output_dir, exist_ok=True)
    tsv = os.path.join(output_dir, os.path.basename(src)) + '.tsv'
    make_tsv(src, tgt, tsv)

    out_tsv = os.path.join(output_dir, os.path.basename(src)) + '.tsv.dedup'
    cmd = f"sort -u {tsv} -o {out_tsv}"
    logger.info('RUNNING: ' + cmd)
    subprocess.call(cmd, shell=True)

    unmake_tsv(out_tsv, src_outfp, tgt_outfp)

    #cleanup
    os.remove(tsv)
    os.remove(out_tsv)

>>>>>>> 3766feb1
    return {'src': src_outfp, 'tgt': tgt_outfp}<|MERGE_RESOLUTION|>--- conflicted
+++ resolved
@@ -276,6 +276,7 @@
 
     return {'src': src_outfp, 'tgt': tgt_outfp, 'repls': aux_outfp}
 
+
 def dedup(
         src: str, tgt: str, output_dir: str, 
         src_lang: str, tgt_lang: str, 
@@ -304,40 +305,4 @@
     os.remove(tsv)
     os.remove(out_tsv)
 
-<<<<<<< HEAD
-=======
-    return {
-        'src': src_outfp, 'tgt': tgt_outfp, 
-        'src_repls': src_aux_outfp, 'tgt_repls': tgt_aux_outfp
-    }
-
-def dedup(
-        src: str, tgt: str, output_dir: str, 
-        src_lang: str, tgt_lang: str, 
-        **kwargs
-    ) -> dict:
-    src_outfp = os.path.join(output_dir, os.path.basename(src)) + '.dedup'
-    tgt_outfp = os.path.join(output_dir, os.path.basename(tgt)) + '.dedup'
-
-    #avoid overwriting/redoing work
-    if os.path.exists(src_outfp) and os.path.exists(tgt_outfp):
-        logger.info(f"Skipping; files already exist: {src_outfp} {tgt_outfp}")
-        return {'src': src_outfp, 'tgt': tgt_outfp}
-
-    os.makedirs(output_dir, exist_ok=True)
-    tsv = os.path.join(output_dir, os.path.basename(src)) + '.tsv'
-    make_tsv(src, tgt, tsv)
-
-    out_tsv = os.path.join(output_dir, os.path.basename(src)) + '.tsv.dedup'
-    cmd = f"sort -u {tsv} -o {out_tsv}"
-    logger.info('RUNNING: ' + cmd)
-    subprocess.call(cmd, shell=True)
-
-    unmake_tsv(out_tsv, src_outfp, tgt_outfp)
-
-    #cleanup
-    os.remove(tsv)
-    os.remove(out_tsv)
-
->>>>>>> 3766feb1
     return {'src': src_outfp, 'tgt': tgt_outfp}